--- conflicted
+++ resolved
@@ -680,13 +680,10 @@
         } else {
           my $structOrUnion = $structOrUnion[-1];
           my @elements = ();
-<<<<<<< HEAD
           if ($self->_existsRcp($structOrUnion, 'args') && $self->_getRcp($structOrUnion, 'args')) {
             foreach (@{$self->_getRcp($structOrUnion, 'args')}) {
               #
-              # Because a struct or union can very well have
-              # defined inner types: ye are only interested by
-              # variables
+              # We are only interested by variables
               #
               if ($self->_getRcp($_, 'var')) {
                 push(@elements,
@@ -696,19 +693,6 @@
                      ]
                     );
               }
-=======
-          foreach (@{$self->_getRcp($structOrUnion, 'args')}) {
-            #
-            # We are only interested by variables
-            #
-            if ($self->_getRcp($_, 'var')) {
-              push(@elements,
-                   [
-                    $self->_beforeAndAfter($self->_getRcp($_, 'ft') // '', $self->_getRcp($_, 'nm')),
-                    $self->_getRcp($_, 'nm')
-                   ]
-                  );
->>>>>>> ef1fa77f
             }
             $hash{$nm} = \@elements;
           }
